{-# LANGUAGE FlexibleContexts #-}
{-# LANGUAGE LambdaCase #-}
{-# LANGUAGE TupleSections #-}

module Data.Medea.Analysis where

import Prelude
import Algebra.Graph.Acyclic.AdjacencyMap (toAcyclic)
import qualified Algebra.Graph.AdjacencyMap as Cyclic
import Control.Monad (foldM, when)
import Control.Monad.Except (MonadError (..))
import Data.Coerce (coerce)
import qualified Data.HashMap.Strict as HM
import qualified Data.List.NonEmpty as NEList
import Data.Maybe (isNothing, mapMaybe)
import qualified Data.Map.Strict as M
import Data.Medea.JSONType (JSONType (..))
import Data.Medea.Parser.Primitive
  ( Identifier,
    PrimTypeIdentifier (..),
    MedeaString(..),
    Natural,
    isReserved,
    isStartIdent,
    startIdentifier,
    tryPrimType,
    typeOf,
  )
import qualified Data.Medea.Parser.Spec.Schema as Schema
import qualified Data.Medea.Parser.Spec.Schemata as Schemata
import qualified Data.Medea.Parser.Spec.Type as Type
import qualified Data.Medea.Parser.Spec.String as String
import Data.Medea.Parser.Spec.Array (minLength, maxLength, elementType, tupleSpec)
import Data.Medea.Parser.Spec.Object (properties, additionalAllowed)
import Data.Medea.Parser.Spec.Property (propSchema, propName, propOptional)
import qualified Data.Set as S
import qualified Data.Set.NonEmpty as NESet
import Data.Text (Text)
import qualified Data.Vector as V

data AnalysisError
  = DuplicateSchemaName Identifier
  | NoStartSchema
  | DanglingTypeReference Identifier Identifier
  | TypeRelationIsCyclic
  | ReservedDefined Identifier
  | DefinedButNotUsed Identifier 
  | MinMoreThanMax Identifier
  | DanglingTypeRefProp Identifier Identifier
  | DuplicatePropName Identifier MedeaString

data TypeNode
  = AnyNode
  | PrimitiveNode JSONType
  | CustomNode Identifier
  deriving (Eq, Ord, Show)

<<<<<<< HEAD
data CompiledSchema = CompiledSchema {
  schemaNode :: TypeNode,
  typesAs :: NESet.NESet TypeNode,
  minListLen :: Maybe Natural,
  maxListLen :: Maybe Natural,
  props :: HM.HashMap Text (TypeNode, Bool),
  additionalProps :: Bool,
  stringVals :: V.Vector Text
} deriving (Show)
=======
data ReducedSchema = ReducedSchema {
  reducedTypes :: ReducedTypeSpec,
  reducedStringVals :: ReducedStringValSpec,
  reducedArray :: ReducedArraySpec,
  reducedObject :: ReducedObjectSpec
}
  deriving (Show)
type ReducedTypeSpec = V.Vector TypeNode
type ReducedStringValSpec = V.Vector Text
type ReducedArraySpec = (Maybe Natural, Maybe Natural, Maybe Identifier, Maybe [Identifier])
type ReducedObjectSpec = (HM.HashMap Text (TypeNode, Bool), Bool)

intoAcyclic ::
  (MonadError AnalysisError m) =>
  [(TypeNode, TypeNode)] ->
  m (AdjacencyMap TypeNode)
intoAcyclic = maybe (throwError TypeRelationIsCyclic) pure . toAcyclic . Cyclic.edges
>>>>>>> d468d625

checkAcyclic ::
  (MonadError AnalysisError m) =>
<<<<<<< HEAD
  M.Map Identifier CompiledSchema ->
  m ()
checkAcyclic m = when (isNothing . toAcyclic . getTypesAsGraph $ m)
    $ throwError TypeRelationIsCyclic

compileSchemata ::
=======
  M.Map Identifier ReducedSchema ->
  ReducedSchema ->
  m [(TypeNode, TypeNode)]
intoEdges m redScm =
  evalStateT (go [] redScm startNode <* checkUnusedSchema <* checkUndefinedPropSchema) S.empty
  where
    startNode = CustomNode startIdentifier
    checkUnusedSchema = do
      reachableSchemas <- gets S.size 
      when (reachableSchemas < M.size m) $ throwError UnreachableSchemata
    checkUndefinedPropSchema =
      case filter isUndefinedNode . map fst . HM.elems . fst . reducedObject $ redScm of
        CustomNode ident : _ -> throwError $ DanglingTypeRefProp ident
        _ -> pure ()
      where
        isUndefinedNode (CustomNode ident) = isNothing . M.lookup ident $ m
        isUndefinedNode _                  = False
    go acc scm node = do
      alreadySeen <- gets (S.member node)
      if alreadySeen
      then pure acc
      else do
        modify (S.insert node)
        traverseRefs acc node $ V.toList . reducedTypes $ scm
    traverseRefs acc node [] = pure $ (node, AnyNode) : acc
    traverseRefs acc node refs =
      (acc <>) . concat <$> traverse (resolveLinks node) refs
    -- NOTE: t can not be AnyNode
    resolveLinks u t = case t of
      PrimitiveNode _  -> pure . pure $ (u,t)
      CustomNode ident -> case M.lookup ident m of
        Nothing -> throwError . DanglingTypeReference $ ident
        Just scm -> (:) <$> pure (u, t) <*> go [] scm t
      AnyNode -> error "Unexpected type node"

intoMap ::
>>>>>>> d468d625
  (MonadError AnalysisError m) =>
  Schemata.Specification ->
  m (M.Map Identifier CompiledSchema)
compileSchemata (Schemata.Specification v) = do
  m <- foldM go M.empty v
  checkStartSchema m
  checkDanglingReferences getTypeRefs DanglingTypeReference m
  checkDanglingReferences getPropertyTypeRefs DanglingTypeRefProp m
  checkUnusedSchemata m
  checkAcyclic m
  pure m
  where
    go acc spec = M.alterF (checkedInsert spec) (Schema.name spec) acc
    checkedInsert spec = \case
      Nothing -> Just <$> compileSchema spec
      Just _ -> throwError . DuplicateSchemaName $ ident
      where
        ident = Schema.name spec

compileSchema ::
  (MonadError AnalysisError m) =>
  Schema.Specification ->
<<<<<<< HEAD
  m CompiledSchema
compileSchema scm = do
  when (isReserved schemaName && (not . isStartIdent) schemaName)
    $ throwError . ReservedDefined
    $ schemaName 
  when (minLength arraySpec > maxLength arraySpec) $
=======
  m ReducedSchema
reduceSchema scm = do
  let
    minL = minLength arraySpec
    maxL = maxLength arraySpec 
    reducedArraySpec = ( minL, maxL, elementType arraySpec, tupleSpec arraySpec)
    typeNodes = fmap (identToNode . Just) types
    reducedStringValsSpec = String.toReducedSpec stringValsSpec 
  reducedProps <- foldM go HM.empty (properties objSpec)
  when (minL > maxL) $
>>>>>>> d468d625
    throwError $ MinMoreThanMax schemaName
  propMap <- foldM go HM.empty (properties objSpec)
  pure $ CompiledSchema {
      schemaNode      = identToNode . Just $ schemaName,
      typesAs         = NESet.fromList . defaultToAny . V.toList . fmap (identToNode . Just) $ types,
      minListLen      = coerce $ minLength arraySpec,
      maxListLen      = coerce $ maxLength arraySpec,
      props           = propMap,
      additionalProps = additionalAllowed objSpec,
      stringVals      = String.toReducedSpec stringValsSpec
    }
    where
      Schema.Specification schemaName (Type.Specification types)  stringValsSpec arraySpec objSpec
        = scm
      go acc prop = HM.alterF (checkedInsert prop) (coerce $ propName prop) acc
      checkedInsert prop = \case
        Nothing -> pure . Just $ (identToNode (propSchema prop), propOptional prop)
        Just _  -> throwError $ DuplicatePropName schemaName (propName prop)
      defaultToAny :: [TypeNode] -> NEList.NonEmpty TypeNode
      defaultToAny xs = case NEList.nonEmpty xs of
        Nothing  -> (NEList.:|) AnyNode []
        Just xs' -> xs'

checkStartSchema ::
  (MonadError AnalysisError m) =>
  M.Map Identifier CompiledSchema ->
  m ()
checkStartSchema m = case M.lookup startIdentifier m of
  Nothing -> throwError NoStartSchema
  Just _ -> pure ()

-- We need a 'getRefs' argument here so that we can differentiate between
-- different kinds of Dangling references(type/property/list/tuple).
checkDanglingReferences ::
  (MonadError AnalysisError m) =>
  (CompiledSchema -> [TypeNode]) ->
  (Identifier -> Identifier -> AnalysisError) ->
  M.Map Identifier CompiledSchema ->
  m ()
checkDanglingReferences getRefs err m = mapM_ go . M.toList $ m
  where
    go (schemaName, scm) = case getDanglingRefs scm of
      danglingRef:_  -> throwError $ err danglingRef schemaName
      []                 -> pure ()
    getDanglingRefs = filter isUndefined . mapMaybe fromCustomNode . getRefs
    isUndefined ident = isNothing . M.lookup ident $ m
    fromCustomNode (CustomNode ident) = Just ident
    fromCustomNode _                  = Nothing

checkUnusedSchemata ::
  (MonadError AnalysisError m) =>
  M.Map Identifier CompiledSchema ->
  m ()
checkUnusedSchemata m = mapM_ checkUnused . M.keys $ m
  where
    checkUnused ident 
      | S.member (CustomNode ident) allReferences = pure ()
      | isStartIdent ident = pure ()
      | otherwise = throwError $ DefinedButNotUsed ident
    allReferences = S.unions . fmap getReferences . M.elems $ m
    getReferences scm = S.fromList $ getTypeRefs scm ++ getPropertyTypeRefs scm

-- Helpers
identToNode :: Maybe Identifier -> TypeNode
identToNode ident = case ident of
  Nothing -> AnyNode
  Just t -> maybe (CustomNode t) (PrimitiveNode . typeOf) $ tryPrimType t

getTypeRefs :: CompiledSchema -> [TypeNode]
getTypeRefs = NEList.toList . NESet.toList . typesAs

getPropertyTypeRefs :: CompiledSchema -> [TypeNode]
getPropertyTypeRefs = fmap fst . HM.elems . props

getTypesAsGraph :: M.Map Identifier CompiledSchema -> Cyclic.AdjacencyMap TypeNode
getTypesAsGraph = Cyclic.edges . concatMap intoTypesAsEdges . M.elems

intoTypesAsEdges :: CompiledSchema -> [(TypeNode, TypeNode)]
intoTypesAsEdges scm = fmap (schemaNode scm,) . NEList.toList . NESet.toList . typesAs $ scm<|MERGE_RESOLUTION|>--- conflicted
+++ resolved
@@ -55,7 +55,6 @@
   | CustomNode Identifier
   deriving (Eq, Ord, Show)
 
-<<<<<<< HEAD
 data CompiledSchema = CompiledSchema {
   schemaNode :: TypeNode,
   typesAs :: NESet.NESet TypeNode,
@@ -65,73 +64,15 @@
   additionalProps :: Bool,
   stringVals :: V.Vector Text
 } deriving (Show)
-=======
-data ReducedSchema = ReducedSchema {
-  reducedTypes :: ReducedTypeSpec,
-  reducedStringVals :: ReducedStringValSpec,
-  reducedArray :: ReducedArraySpec,
-  reducedObject :: ReducedObjectSpec
-}
-  deriving (Show)
-type ReducedTypeSpec = V.Vector TypeNode
-type ReducedStringValSpec = V.Vector Text
-type ReducedArraySpec = (Maybe Natural, Maybe Natural, Maybe Identifier, Maybe [Identifier])
-type ReducedObjectSpec = (HM.HashMap Text (TypeNode, Bool), Bool)
-
-intoAcyclic ::
-  (MonadError AnalysisError m) =>
-  [(TypeNode, TypeNode)] ->
-  m (AdjacencyMap TypeNode)
-intoAcyclic = maybe (throwError TypeRelationIsCyclic) pure . toAcyclic . Cyclic.edges
->>>>>>> d468d625
 
 checkAcyclic ::
   (MonadError AnalysisError m) =>
-<<<<<<< HEAD
   M.Map Identifier CompiledSchema ->
   m ()
 checkAcyclic m = when (isNothing . toAcyclic . getTypesAsGraph $ m)
     $ throwError TypeRelationIsCyclic
 
 compileSchemata ::
-=======
-  M.Map Identifier ReducedSchema ->
-  ReducedSchema ->
-  m [(TypeNode, TypeNode)]
-intoEdges m redScm =
-  evalStateT (go [] redScm startNode <* checkUnusedSchema <* checkUndefinedPropSchema) S.empty
-  where
-    startNode = CustomNode startIdentifier
-    checkUnusedSchema = do
-      reachableSchemas <- gets S.size 
-      when (reachableSchemas < M.size m) $ throwError UnreachableSchemata
-    checkUndefinedPropSchema =
-      case filter isUndefinedNode . map fst . HM.elems . fst . reducedObject $ redScm of
-        CustomNode ident : _ -> throwError $ DanglingTypeRefProp ident
-        _ -> pure ()
-      where
-        isUndefinedNode (CustomNode ident) = isNothing . M.lookup ident $ m
-        isUndefinedNode _                  = False
-    go acc scm node = do
-      alreadySeen <- gets (S.member node)
-      if alreadySeen
-      then pure acc
-      else do
-        modify (S.insert node)
-        traverseRefs acc node $ V.toList . reducedTypes $ scm
-    traverseRefs acc node [] = pure $ (node, AnyNode) : acc
-    traverseRefs acc node refs =
-      (acc <>) . concat <$> traverse (resolveLinks node) refs
-    -- NOTE: t can not be AnyNode
-    resolveLinks u t = case t of
-      PrimitiveNode _  -> pure . pure $ (u,t)
-      CustomNode ident -> case M.lookup ident m of
-        Nothing -> throwError . DanglingTypeReference $ ident
-        Just scm -> (:) <$> pure (u, t) <*> go [] scm t
-      AnyNode -> error "Unexpected type node"
-
-intoMap ::
->>>>>>> d468d625
   (MonadError AnalysisError m) =>
   Schemata.Specification ->
   m (M.Map Identifier CompiledSchema)
@@ -154,25 +95,12 @@
 compileSchema ::
   (MonadError AnalysisError m) =>
   Schema.Specification ->
-<<<<<<< HEAD
   m CompiledSchema
 compileSchema scm = do
   when (isReserved schemaName && (not . isStartIdent) schemaName)
     $ throwError . ReservedDefined
     $ schemaName 
   when (minLength arraySpec > maxLength arraySpec) $
-=======
-  m ReducedSchema
-reduceSchema scm = do
-  let
-    minL = minLength arraySpec
-    maxL = maxLength arraySpec 
-    reducedArraySpec = ( minL, maxL, elementType arraySpec, tupleSpec arraySpec)
-    typeNodes = fmap (identToNode . Just) types
-    reducedStringValsSpec = String.toReducedSpec stringValsSpec 
-  reducedProps <- foldM go HM.empty (properties objSpec)
-  when (minL > maxL) $
->>>>>>> d468d625
     throwError $ MinMoreThanMax schemaName
   propMap <- foldM go HM.empty (properties objSpec)
   pure $ CompiledSchema {
